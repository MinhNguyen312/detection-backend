from fastapi import FastAPI, File, Depends, HTTPException, UploadFile
from fastapi.staticfiles import StaticFiles
from fastapi.middleware.cors import CORSMiddleware
from sys import platform
from PIL import Image
from contextlib import asynccontextmanager
import torch
import io
import os
from fastapi.responses import FileResponse

from sqlalchemy.orm import Session
from sqlalchemy import desc
from database import Base, engine, get_db
from pathlib import Path

from app_models import Diagnosis, Patient, ScanImage, NoduleObject
from schemas import ScanImageCreate, NoduleCreate, DiagnosisCreate, BoundingBox, BoundingBoxRequest
import json
import boto3
import uuid
from datetime import datetime


# Create all tables
Base.metadata.create_all(bind=engine)   

# Directory for temporary local file storage
LOCAL_UPLOAD_DIR = Path("uploads")
LOCAL_UPLOAD_DIR.mkdir(exist_ok=True)

#Uncomment if running on Windows
if platform == "win32":
    import pathlib


    temp = pathlib.PosixPath
    pathlib.PosixPath = pathlib.WindowsPath

# On startup, load all config for S3 bucket
def load_config(file_path):
    with open(file_path, "r") as f:
        return json.load(f)

config = load_config("config.json")

s3 = boto3.client(
    "s3",
    aws_access_key_id=config["AWS_ACCESS_KEY_ID"],
    aws_secret_access_key=config["AWS_SECRET_ACCESS_KEY"]
)

# S3 bucket name
BUCKET_NAME = "lung.images"


# On startup, load the model
@asynccontextmanager
async def lifespan(app: FastAPI):
    global model
    try:
        model = torch.hub.load('ultralytics/yolov5', 'custom', 
                             path=PATH, 
                             force_reload=True,
                             device='cpu' if not torch.cuda.is_available() else 'cuda')
        model.conf = 0.25
        model.iou = 0.45
        print(f"Model loaded successfully from {PATH}")
    except Exception as e:
        print(f"Error loading model: {e}")
    yield

app = FastAPI(lifespan=lifespan)

origins= ["http://localhost","http://localhost:8080", "http://localhost:3000", "*"]

app.add_middleware(
    CORSMiddleware,
    allow_origins=origins,
    allow_credentials=True,
    allow_methods=['*'],
    allow_headers=['*'],
)

@app.get('/status/v1/health')
def check_health():
    return dict(msg='OK')

"""
Obtain a list of diagnoses with the patient's name, date of diagnosis, path of the patient's scanned image and the position of the nodules.

Returns:
    A json in this format:
        [
            {
                "diagnosis_id": ,
                "patient_first_name": "",
                "patient_last_name": "",
                "date": "",
                "photo_path": "",
                "nodule_position": []
            }
        ]

Example:
    When the GET request is sent, the API returns:
        [
            {
                "diagnosis_id": 1,
                "patient_first_name": "John",
                "patient_last_name": "Doe",
                "date": "15/10/2024",
                "photo_path": "/path/to/images/P001_RAW.jpg",
                "nodule_position": [
                    0,
                    0.6225961538461539,
                    0.7127403846153846,
                    0.08774038461538461,
                    0.07451923076923077
                ]
            }
        ]
"""
@app.get('/view-diagnosis')
def view_diagonsis(db: Session = Depends(get_db)):
    # Query the database
    results = db.query(Diagnosis, Patient, ScanImage, NoduleObject)\
        .join(ScanImage, Diagnosis.image_id == ScanImage.image_id)\
        .join(Patient, ScanImage.patient_id == Patient.patient_id)\
        .join(NoduleObject, Diagnosis.nodule_id == NoduleObject.nodule_id)\
        .all()

    # Format the response
    response = [
        {
            "diagnosis_id": diagnosis.diagnosis_id,
            "patient_first_name": patient.firstname,
            "patient_last_name": patient.lastname,
            "date": "15/10/2024", # placeholder only
            "photo_path": image.photo_path,
            "nodule_position": nodule.position,
        }
        for diagnosis, patient, image, nodule in results
    ]

    return response

# API endpoint to get diagnosis by id
@app.get('/view-diagnosis/{diagnosis_id}')
def view_diagonsis(diagnosis_id: int, db: Session = Depends(get_db)):
    # Query the database
    result = db.query(Diagnosis, Patient, ScanImage, NoduleObject)\
        .join(ScanImage, Diagnosis.image_id == ScanImage.image_id)\
        .join(Patient, ScanImage.patient_id == Patient.patient_id)\
        .join(NoduleObject, Diagnosis.nodule_id == NoduleObject.nodule_id)\
        .filter(Diagnosis.diagnosis_id == diagnosis_id)\
        .first()
    
    diagnosis,patient,image,nodule = result

    # Format the response
    response = {
        "diagnosis_id": diagnosis.diagnosis_id,
        "patient_first_name": patient.firstname,
        "patient_last_name": patient.lastname,
        "date": "15/10/2024",
        "photo_path": image.photo_path,
        "nodule_position": nodule.position,
        "nodules": nodule.parameters.get("nodules")
    }

    return response


PATH = './model/best.pt'
model = None


"""
Takes in an upload image from the user, feed it into the AI to retrieve coordinates of the nodules identified by the AI. After that process is
done, move on by saving the upload image into the local server, as well as on the Cloud with S3. Meanwhile, the image metadata and relevant
information such as diagosis and nodule objects are also recorded and put into the database.

Args:
    file (bytes): the uploaded file
    db (Session): using the generated db with the pre-defined credentials

Returns:
    The prediction of the AI in JSON format.

Example: 
    When an image is uploaded:
        [
            [
                {
                "class": 0,
                "class_name": "Nodules",
                "bbox": [
                    145,
                    279,
                    161,
                    295
                ],
                "confidence": 0.5544038414955139
                },
                {
                "class": 0,
                "class_name": "Nodules",
                "bbox": [
                    116,
                    283,
                    128,
                    295
                ],
                "confidence": 0.5108078122138977
                }
            ]
        ]
"""
@app.post('/upload')
async def upload(file: UploadFile = File(...), db: Session = Depends(get_db)):

    global model
    if model is None:
        return {"error":"Model not initialized"}
    
    contents = await file.read()
    
    image = Image.open(io.BytesIO(contents))

    # Save the image to local storage
    unique_image_name = f"{uuid.uuid4()}.{image.format.lower()}"
    local_file_path = LOCAL_UPLOAD_DIR / unique_image_name
    image.save(local_file_path)

    results = model(image)

    if platform == "win32":
        pathlib.PosixPath = temp         

    json_results = results_to_json(results, model)

    # adding new image entry
    new_user_id = 1 # placeholder, gonna be updated later after login function is implemented
    new_patient_id = 1 # placeholder, gonna be updated later after clearance on how patient info is obtained
    new_image_type_id = 1 # placeholder, gonna be updated later after clearance on how to store images, currently set to "RAW"
    new_image_path = local_file_path
    new_image_name = unique_image_name
    new_upload_date = datetime.today().strftime('%Y-%m-%d')
    new_description = "" # placeholder, gonna be updated later after clearance on how to add image descriptions, currently set to an empty string
    new_image_format = image.format.lower()
    
    # Prepping the metadata of the uploaded image
    image_to_push = ScanImageCreate(user_id=new_user_id,
                                    patient_id=new_patient_id,
                                    image_type_id=new_image_type_id,
                                    image_name=new_image_name,
                                    description=new_description,
                                    upload_date=new_upload_date,
                                    file_format=new_image_format,
                                    photo_path=str(new_image_path))
    
    # Push the data onto the database
    await push_image(image_to_push, db)

    # Get the latest image id that was recently added
    latest_image_id = await get_latest_image_id(db)

    # Create list of nodules
    nodules = []

    # Iterate through each nodule object returned by the AI after analyzing the uploaded image and add those nodules metadata into the db
    for index in range(len(json_results[0])):
        # Prepping the information needed for the nodule
<<<<<<< HEAD
        new_nodule_type_id = 1 # Placeholder
        new_properties = json_results
        new_doctor_note = "Lung Problem" # Placeholder
        new_intensity = "Moderate" # Placeholder
        new_size = "Small" # Placeholder

        # Creating the nodule to add into the db
        nodule_to_add = NoduleCreate(image_id=latest_image_id,
                                     nodule_type_id=new_nodule_type_id,
                                     properties= new_properties,
=======
       

        # # Creating the nodule to add into the db
        # nodule_to_add = NoduleCreate(image_id=latest_image_id,
        #                              nodule_type_id=new_nodule_type_id,
        #                              position=new_position,
        #                              doctor_note=new_doctor_note,
        #                              intensity=new_intensity,
        #                              size=new_size)
        
        # # add the ongoing specified nodule
        # await push_nodule(nodule_to_add, db)

        print(json_results[0][index].get('bbox'))
        print(json_results[0][index].get('confidence'))

        nodules.append({"position": json_results[0][index].get('bbox'),
                        "confidence": json_results[0][index].get('confidence')})
    
    print(nodules)
    new_nodule_type_id = 1 # Placeholder
    # new_position = json_results[0][index].get('bbox')
    new_doctor_note = "Lung Problem" # Placeholder
    new_intensity = "Moderate" # Placeholder
    new_size = "Small" # Placeholder


    # Creating the nodule to add into the db
    nodule_to_add = NoduleCreate(image_id=latest_image_id,
                                     nodule_type_id=new_nodule_type_id,
                                     position=[],
>>>>>>> 68a142e8
                                     doctor_note=new_doctor_note,
                                     intensity=new_intensity,
                                     size=new_size,
                                     parameters={"nodules": nodules})
    
    # add the ongoing specified nodule
    await push_nodule(nodule_to_add, db)
        
    # Prepping the information needed for diagnosis
    latest_nodule_id = await get_latest_nodule_id(db)
    new_status = "" # Placeholder
    new_diagnosis_description = "" # Placeholder 

    try:
        # Upload the image to S3
        s3_key = f"uploads/{uuid.uuid4()}.{image.format.lower()}"
        with local_file_path.open("rb") as f:
            s3.upload_fileobj(f, BUCKET_NAME, s3_key)

        
        
        # Creating the diagnosis to add
        diagnosis_to_add = DiagnosisCreate(image_id=latest_image_id,
                                           nodule_id=latest_nodule_id,
                                           status=new_status,
                                           diagnosis_description=new_diagnosis_description) 
        
        await push_diagnosis(diagnosis_to_add, db)

        return json_results
    except Exception as e:
        raise HTTPException(status_code=500, detail=f"An error occurred: {str(e)}")
<<<<<<< HEAD


# @app.post('/add-nodule')
# async def addNodule(bounding_box_request: BoundingBoxRequest, db: Session):
#     try:
#         # Retrieve the current image id
#         # Create a new NoduleObject based on the bounding box
#         # Push that NoduleObject onto the database

#         current_image_id = bounding_box_request.image_id
#         bounding_box_list = bounding_box_request.bounding_box_list



#         # new_nodule = NoduleObject(image_id=nodule.image_id,
#         #                           nodule_type_id=nodule.nodule_type_id,
#         #                           position=nodule.position,
#         #                           doctor_note=nodule.doctor_note,
#         #                           intensity=nodule.intensity)
#     except Exception as e:
#         raise HTTPException(status_code=500, detail=f"An error occurred: {str(e)}")

=======
    
>>>>>>> 68a142e8
"""
Format the predicted data returned by the AI into a JSON format.

Args:
    results (List[List[Dict[str, any]]]): the result returned by the AI
    model (object): the AI model

Returns:
    The passed in result in JSON format
"""
def results_to_json(results, model):
    return [
        [
          {
          "class": int(pred[5]),
          "class_name": model.model.names[int(pred[5])],
          "bbox": [
                float(((pred[0] + pred[2]) / 2) / 416),  # xcenter
                float(((pred[1] + pred[3]) / 2) /416),  # ycenter
                float((pred[2] - pred[0])/416),        # width
                float((pred[3] - pred[1])/416)       # height
                ],
          "confidence": float(pred[4]),
          }
        for pred in result
        ]
      for result in results.xyxy
      ]


"""
Push the passed in image's metadata onto the database.

Args:
    image (ScanImageCreate): the DTO that carries the image's metadata
    db (Session): using the generated db with the pre-defined credentials

Returns:
    A JSON message with the passed in metadata.
"""
async def push_image(image: ScanImageCreate, db: Session):
    try:
        new_image = ScanImage(user_id = image.user_id, 
                            patient_id = image.patient_id,
                            image_type_id = image.image_type_id,
                            image_name = image.image_name,
                            description = image.description,
                            upload_date = image.upload_date,
                            file_format = image.file_format,
                            photo_path = image.photo_path)
        
        # Add the new record to the session and commit it
        db.add(new_image)
        db.commit()
        db.refresh(new_image) # Refresh the instance to retrieve the generated ID
    
        # Return the newly created record
        return {
            "message": "Scan image added successfully.",
            "data": {
                "image_id": new_image.image_id,
                "user_id": new_image.user_id,
                "patient_id": new_image.patient_id,
                "image_type_id": new_image.image_type_id,
                "description": new_image.description,
                "upload_date": new_image.upload_date,
                "file_format": new_image.file_format,
                "photo_path": new_image.photo_path
            }
        }
    except Exception as e:
        raise HTTPException(status_code=500, detail=f"An error occurred: {str(e)}")

"""
Returns the id of the latest image that was put into the database.

Args:
    db (Session): using the generated db with the pre-defined credentials

Returns:
    The id of the latest image (int) or None if failed to query.
"""
async def get_latest_image_id(db: Session):
    try: 
        latest_image_id = db.query(ScanImage.image_id).order_by(desc(ScanImage.image_id)).first()

        # Extract the integer value from the tuple
        if latest_image_id:
            return latest_image_id[0]  # Get the first (and only) value from the tuple
        else:
            return None  # Handle the case where no rows are returned

    except Exception as e:
        raise HTTPException(status_code=500, detail=f"An error occured: {str(e)}" )

async def push_nodule(nodule: NoduleCreate, db: Session):
    print("Pushing nodule")
    try:
        new_nodule = NoduleObject(image_id=nodule.image_id,
                                  nodule_type_id=nodule.nodule_type_id,
                                  doctor_note=nodule.doctor_note,
                                  intensity=nodule.intensity,
                                  size=nodule.size,
<<<<<<< HEAD
                                  properties=nodule.properties)
        
=======
                                  parameters=nodule.parameters)

>>>>>>> 68a142e8
        db.add(new_nodule)
        db.commit()
        db.refresh(new_nodule)

        return {
            "message": "Nodule added successfully.",
            "data": {
                "image_id": new_nodule.image_id,
                "nodule_type_id": new_nodule.nodule_type_id,
                "properties": new_nodule.properties,
                "doctor_note": new_nodule.doctor_note,
                "intensity": new_nodule.intensity,
                "size": new_nodule.size,
            }
        }
    
    except Exception as e:
        print(e)
        raise HTTPException(status_code=500, detail=f"An error occurred: {str(e)}")

"""
Returns the id of the latest nodule object that is put into the database.

Args:
    db (Session): using the generated db with the pre-defined credentials

Returns:
    The id of the latest nodule object (int) or None if failed to query.
"""
async def get_latest_nodule_id(db: Session):
    try:
        latest_nodule_id = db.query(NoduleObject.nodule_id).order_by(desc(NoduleObject.nodule_id)).first()

        # Extract the integer value from the tuple
        if latest_nodule_id:
            return latest_nodule_id[0]  # Get the first (and only) value from the tuple
        else:
            return None  # Handle the case where no rows are returned

    except Exception as e:
        raise HTTPException(status_code=500, detail=f"An error occured: {str(e)}" )


"""
Insert a diagnosis record into the database.

Args:
    diagnosis (DiagnosisCreate): the DTO for the diagnosis' metadata.

Returns:
    A JSON message with the added diagnosis' metadata.
"""
async def push_diagnosis(diagnosis: DiagnosisCreate, db: Session):
    try:
        new_diagnosis = Diagnosis(image_id=diagnosis.image_id,
                                  nodule_id=diagnosis.nodule_id,
                                  status=diagnosis.status,
                                  diagnosis_description=diagnosis.diagnosis_description)
        
        db.add(new_diagnosis)
        db.commit()
        db.refresh(new_diagnosis)

        return {
            "message": "Diagnosis added successfully.",
            "data": {
                "image_id": new_diagnosis.image_id,
                "nodule_id": new_diagnosis.nodule_id,
                "status": new_diagnosis.status,
                "diagnosis_description": new_diagnosis.diagnosis_description


            }
        }
    except Exception as e:
        raise HTTPException(status_code=500, detail=f"An error occurred: {str(e)}")
    
<<<<<<< HEAD

=======
"""
Get uploaded Image from local storage
"""
app.mount("/uploads", StaticFiles(directory=LOCAL_UPLOAD_DIR), name="uploads")

@app.get('/images/{image_name}')
async def get_image(image_name: str, db:Session = Depends(get_db)):
    image = db.query(ScanImage).filter(ScanImage.image_name == image_name).first()
    if not image:
        raise HTTPException(status_code=404, detail="Image not found") 
    
    relative_path = Path(image.photo_path)
    if not relative_path.is_file():
        return {"error": "Image not found on the server"}
    
    return FileResponse(relative_path)

    # return {
    #     "image_id": image.image_id,
    #     "photo_path": image_url
    # }
>>>>>>> 68a142e8
<|MERGE_RESOLUTION|>--- conflicted
+++ resolved
@@ -166,7 +166,7 @@
         "date": "15/10/2024",
         "photo_path": image.photo_path,
         "nodule_position": nodule.position,
-        "nodules": nodule.parameters.get("nodules")
+        "nodules": nodule.properties.get("nodules")
     }
 
     return response
@@ -272,18 +272,6 @@
     # Iterate through each nodule object returned by the AI after analyzing the uploaded image and add those nodules metadata into the db
     for index in range(len(json_results[0])):
         # Prepping the information needed for the nodule
-<<<<<<< HEAD
-        new_nodule_type_id = 1 # Placeholder
-        new_properties = json_results
-        new_doctor_note = "Lung Problem" # Placeholder
-        new_intensity = "Moderate" # Placeholder
-        new_size = "Small" # Placeholder
-
-        # Creating the nodule to add into the db
-        nodule_to_add = NoduleCreate(image_id=latest_image_id,
-                                     nodule_type_id=new_nodule_type_id,
-                                     properties= new_properties,
-=======
        
 
         # # Creating the nodule to add into the db
@@ -315,11 +303,10 @@
     nodule_to_add = NoduleCreate(image_id=latest_image_id,
                                      nodule_type_id=new_nodule_type_id,
                                      position=[],
->>>>>>> 68a142e8
                                      doctor_note=new_doctor_note,
                                      intensity=new_intensity,
                                      size=new_size,
-                                     parameters={"nodules": nodules})
+                                     properties={"nodules": nodules})
     
     # add the ongoing specified nodule
     await push_nodule(nodule_to_add, db)
@@ -345,35 +332,92 @@
         
         await push_diagnosis(diagnosis_to_add, db)
 
-        return json_results
+        return nodules
     except Exception as e:
         raise HTTPException(status_code=500, detail=f"An error occurred: {str(e)}")
-<<<<<<< HEAD
-
-
-# @app.post('/add-nodule')
-# async def addNodule(bounding_box_request: BoundingBoxRequest, db: Session):
-#     try:
-#         # Retrieve the current image id
-#         # Create a new NoduleObject based on the bounding box
-#         # Push that NoduleObject onto the database
-
-#         current_image_id = bounding_box_request.image_id
-#         bounding_box_list = bounding_box_request.bounding_box_list
-
-
-
-#         # new_nodule = NoduleObject(image_id=nodule.image_id,
-#         #                           nodule_type_id=nodule.nodule_type_id,
-#         #                           position=nodule.position,
-#         #                           doctor_note=nodule.doctor_note,
-#         #                           intensity=nodule.intensity)
-#     except Exception as e:
-#         raise HTTPException(status_code=500, detail=f"An error occurred: {str(e)}")
-
-=======
-    
->>>>>>> 68a142e8
+
+
+@app.post('/update-nodules')
+async def update_nodules(bounding_box_request: BoundingBoxRequest, db: Session = Depends(get_db)):
+    try:
+        # Retrieve the current diagnosis_id
+        # Create a new NoduleObject based on the bounding box
+        # Push that NoduleObject onto the database
+
+        diagnosis_id = bounding_box_request.diagnosis_id
+        new_nodule_list = bounding_box_request.bounding_box_list
+
+        current_nodules_props = await get_current_nodules_props(diagnosis_id, db)
+        updated_nodules_props = current_nodules_props['nodules']
+
+        for entries in new_nodule_list:
+            # Process the information of the bounding box
+            new_nodule_position = [entries.xCenter, entries.yCenter, entries.width, entries.height]
+            new_properties = {
+                'position': new_nodule_position,
+                'confidence': entries.confidence
+            }
+
+            updated_nodules_props.append(new_properties)
+            
+        
+        current_nodules_props['nodules'] = updated_nodules_props
+        print("--------------------------")
+        print(updated_nodules_props)
+        print(current_nodules_props)
+        print("--------------------------")
+
+        # if not current_nodules:
+        #     raise HTTPException(status_code=404, detail="Nodule not found")
+
+        # # Initialize properties array if it's null
+        # if current_nodules is None:
+        #     current_nodules = []
+
+        # # current_nodules.append(new_nodules)
+        status = await update_nodules_props(diagnosis_id, current_nodules_props, db)
+
+        return status
+
+
+
+
+    except Exception as e:
+        raise HTTPException(status_code=500, detail=f"An error occurred: {str(e)}")
+
+async def get_current_nodules_props(diagnosis_id: int, db: Session):
+    try:
+        nodule_id = db.query(Diagnosis.nodule_id).filter(Diagnosis.diagnosis_id == diagnosis_id).first()
+        current_nodules_props = db.query(NoduleObject.properties).filter(NoduleObject.nodule_id == nodule_id[0]).first()
+
+        return current_nodules_props[0]
+
+    except Exception as e:
+        raise HTTPException(status_code=500, detail=f"An error occurred: {str(e)}")
+
+
+async def update_nodules_props(diagnosis_id: int, props: list, db: Session):
+    try:
+        # Find a way to optimize this, we don't want it to be query twice in one run of the request
+        nodule_id = db.query(Diagnosis.nodule_id).filter(Diagnosis.diagnosis_id == diagnosis_id).first() 
+
+        # UPDATE table_name SET column_name = new_value WHERE condition;
+        nodule_obj = db.query(NoduleObject).filter(NoduleObject.nodule_id == nodule_id[0]).first()
+        print("======================")
+        print(nodule_obj)
+        print("======================")
+
+        nodule_obj.properties = props
+        db.commit()
+
+        return {
+            "status": "Successfully updated the database."
+        }
+
+
+    except Exception as e:
+        raise HTTPException(status_code=500, detail=f"An error occured: {str(e)}")
+
 """
 Format the predicted data returned by the AI into a JSON format.
 
@@ -477,13 +521,8 @@
                                   doctor_note=nodule.doctor_note,
                                   intensity=nodule.intensity,
                                   size=nodule.size,
-<<<<<<< HEAD
                                   properties=nodule.properties)
-        
-=======
-                                  parameters=nodule.parameters)
-
->>>>>>> 68a142e8
+
         db.add(new_nodule)
         db.commit()
         db.refresh(new_nodule)
@@ -561,9 +600,6 @@
     except Exception as e:
         raise HTTPException(status_code=500, detail=f"An error occurred: {str(e)}")
     
-<<<<<<< HEAD
-
-=======
 """
 Get uploaded Image from local storage
 """
@@ -584,5 +620,4 @@
     # return {
     #     "image_id": image.image_id,
     #     "photo_path": image_url
-    # }
->>>>>>> 68a142e8
+    # }