from fastapi import FastAPI, File, Depends, HTTPException
from fastapi.middleware.cors import CORSMiddleware
from sys import platform
from PIL import Image
from contextlib import asynccontextmanager
import torch
import io

<<<<<<< HEAD
from sqlalchemy.orm import Session
from sqlalchemy import desc
from database import Base, engine, get_db
from pathlib import Path

from app_models import Diagnosis, Patient, ScanImage, NoduleObject
from schemas import ScanImageCreate, NoduleCreate, DiagnosisCreate
import json
import boto3
import uuid
from datetime import datetime


# Create all tables
Base.metadata.create_all(bind=engine)   

# Directory for temporary local file storage
LOCAL_UPLOAD_DIR = Path("uploads")
LOCAL_UPLOAD_DIR.mkdir(exist_ok=True)
=======
#Uncomment if running on Windows
if platform == "win32":
    import pathlib
    temp = pathlib.PosixPath
    pathlib.PosixPath = pathlib.WindowsPath
>>>>>>> 5e29d382


# On startup, load all config for S3 bucket
def load_config(file_path):
    with open(file_path, "r") as f:
        return json.load(f)

config = load_config("config.json")

s3 = boto3.client(
    "s3",
    aws_access_key_id=config["AWS_ACCESS_KEY_ID"],
    aws_secret_access_key=config["AWS_SECRET_ACCESS_KEY"]
)

# S3 bucket name
BUCKET_NAME = "lung.images"


# On startup, load the model
@asynccontextmanager
async def lifespan(app: FastAPI):
    global model
    try:
        model = torch.hub.load('ultralytics/yolov5', 'custom', 
                             path=PATH, 
                             force_reload=True,
                             device='cpu' if not torch.cuda.is_available() else 'cuda')
        model.conf = 0.25
        model.iou = 0.45
        print(f"Model loaded successfully from {PATH}")
    except Exception as e:
        print(f"Error loading model: {e}")
    yield

app = FastAPI(lifespan=lifespan)

origins= ["http://localhost","http://localhost:8080", "http://localhost:3000", "*"]

app.add_middleware(
    CORSMiddleware,
    allow_origins=origins,
    allow_credentials=True,
    allow_methods=['*'],
    allow_headers=['*'],
)

@app.get('/status/v1/health')
def check_health():
    return dict(msg='OK')

"""
Obtain a list of diagnoses with the patient's name, date of diagnosis, path of the patient's scanned image and the position of the nodules.

Returns:
    A json in this format:
        [
            {
                "diagnosis_id": ,
                "patient_first_name": "",
                "patient_last_name": "",
                "date": "",
                "photo_path": "",
                "nodule_position": []
            }
        ]

Example:
    When the GET request is sent, the API returns:
        [
            {
                "diagnosis_id": 1,
                "patient_first_name": "John",
                "patient_last_name": "Doe",
                "date": "15/10/2024",
                "photo_path": "/path/to/images/P001_RAW.jpg",
                "nodule_position": [
                    0,
                    0.6225961538461539,
                    0.7127403846153846,
                    0.08774038461538461,
                    0.07451923076923077
                ]
            }
        ]
"""
@app.get('/view-diagnosis')
def view_diagonsis(db: Session = Depends(get_db)):
    # Query the database
    results = db.query(Diagnosis, Patient, ScanImage, NoduleObject)\
        .join(ScanImage, Diagnosis.image_id == ScanImage.image_id)\
        .join(Patient, ScanImage.patient_id == Patient.patient_id)\
        .join(NoduleObject, Diagnosis.nodule_id == NoduleObject.nodule_id)\
        .all()

    # Format the response
    response = [
        {
            "diagnosis_id": diagnosis.diagnosis_id,
            "patient_first_name": patient.firstname,
            "patient_last_name": patient.lastname,
            "date": "15/10/2024", # placeholder only
            "photo_path": image.photo_path,
            "nodule_position": nodule.position,
        }
        for diagnosis, patient, image, nodule in results
    ]

    return response


PATH = './model/best.pt'
model = None


"""
Takes in an upload image from the user, feed it into the AI to retrieve coordinates of the nodules identified by the AI. After that process is
done, move on by saving the upload image into the local server, as well as on the Cloud with S3. Meanwhile, the image metadata and relevant
information such as diagosis and nodule objects are also recorded and put into the database.

Args:
    file (bytes): the uploaded file
    db (Session): using the generated db with the pre-defined credentials

Returns:
    The prediction of the AI in JSON format.

Example: 
    When an image is uploaded:
        [
            [
                {
                "class": 0,
                "class_name": "Nodules",
                "bbox": [
                    145,
                    279,
                    161,
                    295
                ],
                "confidence": 0.5544038414955139
                },
                {
                "class": 0,
                "class_name": "Nodules",
                "bbox": [
                    116,
                    283,
                    128,
                    295
                ],
                "confidence": 0.5108078122138977
                }
            ]
        ]
"""
@app.post('/upload')
async def upload(file: bytes = File(...), db: Session = Depends(get_db)):

    global model
    if model is None:
        return {"error":"Model not initialized"}
    
    image = Image.open(io.BytesIO(file))

    # Save the image to local storage
    unique_image_name = f"{uuid.uuid4()}.{image.format.lower()}"
    local_file_path = LOCAL_UPLOAD_DIR / unique_image_name
    image.save(local_file_path)

    results = model(image)

    if platform == "win32":
        pathlib.PosixPath = temp         

    json_results = results_to_json(results, model)

    # adding new image entry
    new_user_id = 1 # placeholder, gonna be updated later after login function is implemented
    new_patient_id = 1 # placeholder, gonna be updated later after clearance on how patient info is obtained
    new_image_type_id = 1 # placeholder, gonna be updated later after clearance on how to store images, currently set to "RAW"
    new_image_path = local_file_path
    new_image_name = unique_image_name
    new_upload_date = datetime.today().strftime('%Y-%m-%d')
    new_description = "" # placeholder, gonna be updated later after clearance on how to add image descriptions, currently set to an empty string
    new_image_format = image.format.lower()
    
    # Prepping the metadata of the uploaded image
    image_to_push = ScanImageCreate(user_id=new_user_id,
                                    patient_id=new_patient_id,
                                    image_type_id=new_image_type_id,
                                    image_name=new_image_name,
                                    description=new_description,
                                    upload_date=new_upload_date,
                                    file_format=new_image_format,
                                    photo_path=str(new_image_path))
    
    # Push the data onto the database
    await push_image(image_to_push, db)

    # Iterate through each nodule object returned by the AI after analyzing the uploaded image and add those nodules metadata into the db
    for index in range(len(json_results[0])):
        # Get the latest image id that was recently added
        latest_image_id = await get_latest_image_id(db)

        # Prepping the information needed for the nodule
        new_nodule_type_id = 1 # Placeholder
        new_position = json_results[0][index].get('bbox')
        new_doctor_note = "Lung Problem" # Placeholder
        new_intensity = "Moderate" # Placeholder
        new_size = "Small" # Placeholder

        # Creating the nodule to add into the db
        nodule_to_add = NoduleCreate(image_id=latest_image_id,
                                     nodule_type_id=new_nodule_type_id,
                                     position=new_position,
                                     doctor_note=new_doctor_note,
                                     intensity=new_intensity,
                                     size=new_size)
        
        # add the ongoing specified nodule
        await push_nodule(nodule_to_add, db)
        
        # Prepping the information needed for diagnosis
        latest_nodule_id = await get_latest_nodule_id(db)
        new_status = "" # Placeholder
        new_diagnosis_description = "" # Placeholder 

        # Creating the diagnosis to add
        diagnosis_to_add = DiagnosisCreate(image_id=latest_image_id,
                                           nodule_id=latest_nodule_id,
                                           status=new_status,
                                           diagnosis_description=new_diagnosis_description) 
        
        await push_diagnosis(diagnosis_to_add, db)

    try:
        # Upload the image to S3
        s3_key = f"uploads/{uuid.uuid4()}.{image.format.lower()}"
        with local_file_path.open("rb") as f:
            s3.upload_fileobj(f, BUCKET_NAME, s3_key)

        return json_results
    except Exception as e:
        raise HTTPException(status_code=500, detail=f"An error occurred: {str(e)}")


    
"""
Format the predicted data returned by the AI into a JSON format.

Args:
    results (List[List[Dict[str, any]]]): the result returned by the AI
    model (object): the AI model

Returns:
    The passed in result in JSON format
"""
def results_to_json(results, model):
    return [
        [
          {
          "class": int(pred[5]),
          "class_name": model.model.names[int(pred[5])],
          "bbox": [
                float(((pred[0] + pred[2]) / 2) / 416),  # xcenter
                float(((pred[1] + pred[3]) / 2) /416),  # ycenter
                float((pred[2] - pred[0])/416),        # width
                float((pred[3] - pred[1])/416)       # height
                ],
          "confidence": float(pred[4]),
          }
        for pred in result
        ]
      for result in results.xyxy
      ]

"""
Push the passed in image's metadata onto the database.

Args:
    image (ScanImageCreate): the DTO that carries the image's metadata
    db (Session): using the generated db with the pre-defined credentials

Returns:
    A JSON message with the passed in metadata.
"""
async def push_image(image: ScanImageCreate, db: Session):
    try:
        new_image = ScanImage(user_id = image.user_id, 
                            patient_id = image.patient_id,
                            image_type_id = image.image_type_id,
                            image_name = image.image_name,
                            description = image.description,
                            upload_date = image.upload_date,
                            file_format = image.file_format,
                            photo_path = image.photo_path)
        
        # Add the new record to the session and commit it
        db.add(new_image)
        db.commit()
        db.refresh(new_image) # Refresh the instance to retrieve the generated ID
    
        # Return the newly created record
        return {
            "message": "Scan image added successfully.",
            "data": {
                "image_id": new_image.image_id,
                "user_id": new_image.user_id,
                "patient_id": new_image.patient_id,
                "image_type_id": new_image.image_type_id,
                "description": new_image.description,
                "upload_date": new_image.upload_date,
                "file_format": new_image.file_format,
                "photo_path": new_image.photo_path
            }
        }
    except Exception as e:
        raise HTTPException(status_code=500, detail=f"An error occurred: {str(e)}")

"""
Returns the id of the latest image that was put into the database.

Args:
    db (Session): using the generated db with the pre-defined credentials

Returns:
    The id of the latest image (int) or None if failed to query.
"""
async def get_latest_image_id(db: Session):
    try: 
        latest_image_id = db.query(ScanImage.image_id).order_by(desc(ScanImage.image_id)).first()

        # Extract the integer value from the tuple
        if latest_image_id:
            return latest_image_id[0]  # Get the first (and only) value from the tuple
        else:
            return None  # Handle the case where no rows are returned

    except Exception as e:
        raise HTTPException(status_code=500, detail=f"An error occured: {str(e)}" )

async def push_nodule(nodule: NoduleCreate, db: Session):
    try:
        new_nodule = NoduleObject(image_id=nodule.image_id,
                                  nodule_type_id=nodule.nodule_type_id,
                                  position=nodule.position,
                                  doctor_note=nodule.doctor_note,
                                  intensity=nodule.intensity,
                                  size=nodule.size)
        
        db.add(new_nodule)
        db.commit()
        db.refresh(new_nodule)

        return {
            "message": "Nodule added successfully.",
            "data": {
                "image_id": new_nodule.image_id,
                "nodule_type_id": new_nodule.nodule_type_id,
                "position": new_nodule.position,
                "doctor_note": new_nodule.doctor_note,
                "intensity": new_nodule.intensity,
                "size": new_nodule.size,


            }
        }
    except Exception as e:
        raise HTTPException(status_code=500, detail=f"An error occurred: {str(e)}")

"""
Returns the id of the latest nodule object that is put into the database.

Args:
    db (Session): using the generated db with the pre-defined credentials

Returns:
    The id of the latest nodule object (int) or None if failed to query.
"""
async def get_latest_nodule_id(db: Session):
    try:
        latest_nodule_id = db.query(NoduleObject.nodule_id).order_by(desc(NoduleObject.nodule_id)).first()

        # Extract the integer value from the tuple
        if latest_nodule_id:
            return latest_nodule_id[0]  # Get the first (and only) value from the tuple
        else:
            return None  # Handle the case where no rows are returned

    except Exception as e:
        raise HTTPException(status_code=500, detail=f"An error occured: {str(e)}" )


"""
Insert a diagnosis record into the database.

Args:
    diagnosis (DiagnosisCreate): the DTO for the diagnosis' metadata.

Returns:
    A JSON message with the added diagnosis' metadata.
"""
async def push_diagnosis(diagnosis: DiagnosisCreate, db: Session):
    try:
        new_diagnosis = Diagnosis(image_id=diagnosis.image_id,
                                  nodule_id=diagnosis.nodule_id,
                                  status=diagnosis.status,
                                  diagnosis_description=diagnosis.diagnosis_description)
        
        db.add(new_diagnosis)
        db.commit()
        db.refresh(new_diagnosis)

        return {
            "message": "Diagnosis added successfully.",
            "data": {
                "image_id": new_diagnosis.image_id,
                "nodule_id": new_diagnosis.nodule_id,
                "status": new_diagnosis.status,
                "diagnosis_description": new_diagnosis.diagnosis_description


            }
        }
    except Exception as e:
        raise HTTPException(status_code=500, detail=f"An error occurred: {str(e)}")<|MERGE_RESOLUTION|>--- conflicted
+++ resolved
@@ -6,7 +6,6 @@
 import torch
 import io
 
-<<<<<<< HEAD
 from sqlalchemy.orm import Session
 from sqlalchemy import desc
 from database import Base, engine, get_db
@@ -26,14 +25,14 @@
 # Directory for temporary local file storage
 LOCAL_UPLOAD_DIR = Path("uploads")
 LOCAL_UPLOAD_DIR.mkdir(exist_ok=True)
-=======
+
 #Uncomment if running on Windows
 if platform == "win32":
     import pathlib
+
+
     temp = pathlib.PosixPath
     pathlib.PosixPath = pathlib.WindowsPath
->>>>>>> 5e29d382
-
 
 # On startup, load all config for S3 bucket
 def load_config(file_path):
@@ -50,6 +49,9 @@
 
 # S3 bucket name
 BUCKET_NAME = "lung.images"
+
+
+
 
 
 # On startup, load the model
