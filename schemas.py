from pydantic import BaseModel
from datetime import date
<<<<<<< HEAD
from typing import List, Dict, Any
=======
from typing import List, Dict, Any, Optional
>>>>>>> 68a142e8

class ScanImageCreate(BaseModel):
    user_id: int
    patient_id: int
    image_type_id: int
    image_name: str
    description: str
    upload_date: date
    file_format: str
    photo_path: str

class NoduleCreate(BaseModel):
    image_id: int
    nodule_type_id: int
    properties: List[Dict[str, Any]]
    doctor_note: str
    intensity: str
    size: str
    parameters: Optional[Dict[str, Any]] = None  # New field for JSONB

class DiagnosisCreate(BaseModel):
    image_id: int
    nodule_id: int
    status: str
    diagnosis_description: str

class BoundingBox(BaseModel):
    classId: int
    className: str
    # bbox: List[int]
    confidence: int
    xCenter: float
    yCenter: float
    width: float
    height: float
    isTemp: bool # no need to store this into db
    severity: str
    notes: str

class BoundingBoxRequest(BaseModel):
    image_id: int
    bounding_box_list: List[BoundingBox]<|MERGE_RESOLUTION|>--- conflicted
+++ resolved
@@ -1,10 +1,6 @@
 from pydantic import BaseModel
 from datetime import date
-<<<<<<< HEAD
-from typing import List, Dict, Any
-=======
 from typing import List, Dict, Any, Optional
->>>>>>> 68a142e8
 
 class ScanImageCreate(BaseModel):
     user_id: int
@@ -23,7 +19,7 @@
     doctor_note: str
     intensity: str
     size: str
-    parameters: Optional[Dict[str, Any]] = None  # New field for JSONB
+    properties: Optional[Dict[str, Any]] = None  # New field for JSONB
 
 class DiagnosisCreate(BaseModel):
     image_id: int
@@ -35,7 +31,7 @@
     classId: int
     className: str
     # bbox: List[int]
-    confidence: int
+    confidence: float
     xCenter: float
     yCenter: float
     width: float
@@ -45,5 +41,5 @@
     notes: str
 
 class BoundingBoxRequest(BaseModel):
-    image_id: int
+    diagnosis_id: int
     bounding_box_list: List[BoundingBox]